--- conflicted
+++ resolved
@@ -230,12 +230,8 @@
   // Electromagnetic solver for finite electron mass case
   bool split_n0_psi;   // Split the n=0 component of Apar (psi)?
   //Laplacian *aparSolver;
-<<<<<<< HEAD
+
   std::unique_ptr<LaplaceXZ> aparSolver{nullptr};
-
-=======
-  std::unique_ptr<LaplaceXZ> aparSolver;
->>>>>>> 99f0f1e8
   LaplaceXY *aparXY;    // Solves n=0 component
   Field2D psi2D;        // Axisymmetric Psi
   
@@ -250,13 +246,9 @@
   BoutReal phi_boundary_last_update; ///< The last time the boundary was updated
   
   bool newXZsolver; 
-<<<<<<< HEAD
+
   std::unique_ptr<Laplacian> phiSolver{nullptr}; // Old Laplacian in X-Z
   std::unique_ptr<LaplaceXZ> newSolver{nullptr}; // New Laplacian in X-Z
-=======
-  std::unique_ptr<Laplacian> phiSolver; // Old Laplacian in X-Z
-  std::unique_ptr<LaplaceXZ> newSolver; // New Laplacian in X-Z
->>>>>>> 99f0f1e8
 
   // Mesh quantities
   Field2D B32, sqrtB;
